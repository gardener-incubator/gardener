// Copyright (c) 2018 SAP SE or an SAP affiliate company. All rights reserved. This file is licensed under the Apache Software License, v. 2 except as noted otherwise in the LICENSE file
//
// Licensed under the Apache License, Version 2.0 (the "License");
// you may not use this file except in compliance with the License.
// You may obtain a copy of the License at
//
//      http://www.apache.org/licenses/LICENSE-2.0
//
// Unless required by applicable law or agreed to in writing, software
// distributed under the License is distributed on an "AS IS" BASIS,
// WITHOUT WARRANTIES OR CONDITIONS OF ANY KIND, either express or implied.
// See the License for the specific language governing permissions and
// limitations under the License.

package botanist

import (
	"bytes"
	"encoding/json"
	"fmt"
	"net"
	"os/exec"

	gardencorev1alpha1 "github.com/gardener/gardener/pkg/apis/core/v1alpha1"
	"github.com/gardener/gardener/pkg/apis/garden"
	gardenv1beta1 "github.com/gardener/gardener/pkg/apis/garden/v1beta1"
	controllermanagerfeatures "github.com/gardener/gardener/pkg/controllermanager/features"
	"github.com/gardener/gardener/pkg/features"
	"github.com/gardener/gardener/pkg/operation/common"
	"github.com/gardener/gardener/pkg/utils"
	"github.com/gardener/gardener/pkg/utils/secrets"

	corev1 "k8s.io/api/core/v1"
	apierrors "k8s.io/apimachinery/pkg/api/errors"
	metav1 "k8s.io/apimachinery/pkg/apis/meta/v1"
	"k8s.io/apimachinery/pkg/util/sets"
	"k8s.io/apiserver/pkg/authentication/user"
)

var wantedCertificateAuthorities = map[string]*secrets.CertificateSecretConfig{
	gardencorev1alpha1.SecretNameCACluster: {
		Name:       gardencorev1alpha1.SecretNameCACluster,
		CommonName: "kubernetes",
		CertType:   secrets.CACert,
	},
	gardencorev1alpha1.SecretNameCAETCD: {
		Name:       gardencorev1alpha1.SecretNameCAETCD,
		CommonName: "etcd",
		CertType:   secrets.CACert,
	},
	gardencorev1alpha1.SecretNameCAFrontProxy: {
		Name:       gardencorev1alpha1.SecretNameCAFrontProxy,
		CommonName: "front-proxy",
		CertType:   secrets.CACert,
	},
	gardencorev1alpha1.SecretNameCAKubelet: {
		Name:       gardencorev1alpha1.SecretNameCAKubelet,
		CommonName: "kubelet",
		CertType:   secrets.CACert,
	},
	gardencorev1alpha1.SecretNameCAMetricsServer: {
		Name:       gardencorev1alpha1.SecretNameCAMetricsServer,
		CommonName: "metrics-server",
		CertType:   secrets.CACert,
	},
}

const (
	certificateETCDServer = "etcd-server-tls"
	certificateETCDClient = "etcd-client-tls"
)

// generateWantedSecrets returns a list of Secret configuration objects satisfying the secret config intface,
// each containing their specific configuration for the creation of certificates (server/client), RSA key pairs, basic
// authentication credentials, etc.
func (b *Botanist) generateWantedSecrets(basicAuthAPIServer *secrets.BasicAuth, certificateAuthorities map[string]*secrets.Certificate) ([]secrets.ConfigInterface, error) {
	var (
		alertManagerHost = b.Seed.GetIngressFQDN("a", b.Shoot.Info.Name, b.Garden.Project.Name)
		grafanaHost      = b.Seed.GetIngressFQDN("g", b.Shoot.Info.Name, b.Garden.Project.Name)
		prometheusHost   = b.ComputePrometheusIngressFQDN()

		apiServerIPAddresses = []net.IP{
			net.ParseIP("127.0.0.1"),
			net.ParseIP(common.ComputeClusterIP(b.Shoot.GetServiceNetwork(), 1)),
		}
		apiServerCertDNSNames = append([]string{
			"kube-apiserver",
			fmt.Sprintf("kube-apiserver.%s", b.Shoot.SeedNamespace),
			fmt.Sprintf("kube-apiserver.%s.svc", b.Shoot.SeedNamespace),
			b.Shoot.InternalClusterDomain,
		}, dnsNamesForService("kubernetes", "default")...)

		cloudControllerManagerCertDNSNames = dnsNamesForService("cloud-controller-manager", b.Shoot.SeedNamespace)
		kubeControllerManagerCertDNSNames  = dnsNamesForService("kube-controller-manager", b.Shoot.SeedNamespace)
		kubeSchedulerCertDNSNames          = dnsNamesForService("kube-scheduler", b.Shoot.SeedNamespace)

		etcdCertDNSNames = dnsNamesForEtcd(b.Shoot.SeedNamespace)
	)

	if len(certificateAuthorities) != len(wantedCertificateAuthorities) {
		return nil, fmt.Errorf("missing certificate authorities")
	}

	if b.Shoot.ExternalClusterDomain != nil {
		apiServerCertDNSNames = append(apiServerCertDNSNames, *(b.Shoot.Info.Spec.DNS.Domain), *(b.Shoot.ExternalClusterDomain))
	}

	secretList := []secrets.ConfigInterface{
		// Secret definition for kube-apiserver
		&secrets.ControlPlaneSecretConfig{
			CertificateSecretConfig: &secrets.CertificateSecretConfig{
				Name: "kube-apiserver",

				CommonName:   user.APIServerUser,
				Organization: nil,
				DNSNames:     apiServerCertDNSNames,
				IPAddresses:  apiServerIPAddresses,

				CertType:  secrets.ServerCert,
				SigningCA: certificateAuthorities[gardencorev1alpha1.SecretNameCACluster],
			},
		},

		// Secret definition for kube-apiserver to kubelets communication
		&secrets.ControlPlaneSecretConfig{
			CertificateSecretConfig: &secrets.CertificateSecretConfig{
				Name: "kube-apiserver-kubelet",

				CommonName:   "system:kube-apiserver:kubelet",
				Organization: nil,
				DNSNames:     nil,
				IPAddresses:  nil,

				CertType:  secrets.ClientCert,
				SigningCA: certificateAuthorities[gardencorev1alpha1.SecretNameCAKubelet],
			},
		},

		// Secret definition for kube-aggregator
		&secrets.ControlPlaneSecretConfig{
			CertificateSecretConfig: &secrets.CertificateSecretConfig{
				Name: "kube-aggregator",

				CommonName:   "system:kube-aggregator",
				Organization: nil,
				DNSNames:     nil,
				IPAddresses:  nil,

				CertType:  secrets.ClientCert,
				SigningCA: certificateAuthorities[gardencorev1alpha1.SecretNameCAFrontProxy],
			},
		},

		// Secret definition for kube-controller-manager
		&secrets.ControlPlaneSecretConfig{
			CertificateSecretConfig: &secrets.CertificateSecretConfig{
				Name: "kube-controller-manager",

				CommonName:   user.KubeControllerManager,
				Organization: nil,
				DNSNames:     nil,
				IPAddresses:  nil,

				CertType:  secrets.ClientCert,
				SigningCA: certificateAuthorities[gardencorev1alpha1.SecretNameCACluster],
			},
			KubeConfigRequest: &secrets.KubeConfigRequest{
				ClusterName:  b.Shoot.SeedNamespace,
				APIServerURL: b.Shoot.ComputeAPIServerURL(true, false),
			},
		},

		// Secret definition for kube-controller-manager server
		&secrets.ControlPlaneSecretConfig{
			CertificateSecretConfig: &secrets.CertificateSecretConfig{
				Name: common.KubeControllerManagerServerName,

				CommonName:   common.KubeControllerManagerDeploymentName,
				Organization: nil,
				DNSNames:     kubeControllerManagerCertDNSNames,
				IPAddresses:  nil,

				CertType:  secrets.ServerCert,
				SigningCA: certificateAuthorities[gardencorev1alpha1.SecretNameCACluster],
			},
		},

		// Secret definition for cloud-controller-manager
		&secrets.ControlPlaneSecretConfig{
			CertificateSecretConfig: &secrets.CertificateSecretConfig{
				Name: "cloud-controller-manager",

				CommonName:   "system:cloud-controller-manager",
				Organization: []string{user.SystemPrivilegedGroup},
				DNSNames:     nil,
				IPAddresses:  nil,

				CertType:  secrets.ClientCert,
				SigningCA: certificateAuthorities[gardencorev1alpha1.SecretNameCACluster],
			},

			KubeConfigRequest: &secrets.KubeConfigRequest{
				ClusterName:  b.Shoot.SeedNamespace,
				APIServerURL: b.Shoot.ComputeAPIServerURL(true, false),
			},
		},

		// Secret definition for cloud-controller-manager server
		&secrets.ControlPlaneSecretConfig{
			CertificateSecretConfig: &secrets.CertificateSecretConfig{
				Name: common.CloudControllerManagerServerName,

				CommonName:   common.CloudControllerManagerDeploymentName,
				Organization: nil,
				DNSNames:     cloudControllerManagerCertDNSNames,
				IPAddresses:  nil,

				CertType:  secrets.ServerCert,
				SigningCA: certificateAuthorities[gardencorev1alpha1.SecretNameCACluster],
			},
		},

		// Secret definition for the aws-lb-readvertiser
		&secrets.ControlPlaneSecretConfig{
			CertificateSecretConfig: &secrets.CertificateSecretConfig{
				Name: "aws-lb-readvertiser",

				CommonName:   "aws-lb-readvertiser",
				Organization: []string{user.SystemPrivilegedGroup},
				DNSNames:     nil,
				IPAddresses:  nil,

				CertType:  secrets.ClientCert,
				SigningCA: certificateAuthorities[gardencorev1alpha1.SecretNameCACluster],
			},

			KubeConfigRequest: &secrets.KubeConfigRequest{
				ClusterName:  b.Shoot.SeedNamespace,
				APIServerURL: b.Shoot.ComputeAPIServerURL(true, false),
			},
		},

		// Secret definition for kube-scheduler
		&secrets.ControlPlaneSecretConfig{
			CertificateSecretConfig: &secrets.CertificateSecretConfig{
				Name: "kube-scheduler",

				CommonName:   user.KubeScheduler,
				Organization: nil,
				DNSNames:     nil,
				IPAddresses:  nil,

				CertType:  secrets.ClientCert,
				SigningCA: certificateAuthorities[gardencorev1alpha1.SecretNameCACluster],
			},

			KubeConfigRequest: &secrets.KubeConfigRequest{
				ClusterName:  b.Shoot.SeedNamespace,
				APIServerURL: b.Shoot.ComputeAPIServerURL(true, false),
			},
		},

		// Secret definition for kube-scheduler server
		&secrets.ControlPlaneSecretConfig{
			CertificateSecretConfig: &secrets.CertificateSecretConfig{
				Name: common.KubeSchedulerServerName,

				CommonName:   common.KubeSchedulerDeploymentName,
				Organization: nil,
				DNSNames:     kubeSchedulerCertDNSNames,
				IPAddresses:  nil,

				CertType:  secrets.ServerCert,
				SigningCA: certificateAuthorities[gardencorev1alpha1.SecretNameCACluster],
			},
		},

		// Secret definition for cluster-autoscaler
		&secrets.ControlPlaneSecretConfig{
			CertificateSecretConfig: &secrets.CertificateSecretConfig{
				Name: gardencorev1alpha1.DeploymentNameClusterAutoscaler,

				CommonName:   "system:cluster-autoscaler",
				Organization: nil,
				DNSNames:     nil,
				IPAddresses:  nil,

				CertType:  secrets.ClientCert,
				SigningCA: certificateAuthorities[gardencorev1alpha1.SecretNameCACluster],
			},

			KubeConfigRequest: &secrets.KubeConfigRequest{
				ClusterName:  b.Shoot.SeedNamespace,
				APIServerURL: b.Shoot.ComputeAPIServerURL(true, false),
			},
		},

		// Secret definition for kube-addon-manager
		&secrets.ControlPlaneSecretConfig{
			CertificateSecretConfig: &secrets.CertificateSecretConfig{
				Name: "kube-addon-manager",

				CommonName:   "system:kube-addon-manager",
				Organization: []string{user.SystemPrivilegedGroup},
				DNSNames:     nil,
				IPAddresses:  nil,

				CertType:  secrets.ClientCert,
				SigningCA: certificateAuthorities[gardencorev1alpha1.SecretNameCACluster],
			},

			KubeConfigRequest: &secrets.KubeConfigRequest{
				ClusterName:  b.Shoot.SeedNamespace,
				APIServerURL: b.Shoot.ComputeAPIServerURL(true, false),
			},
		},

		// Secret definition for csi-attacher
		&secrets.ControlPlaneSecretConfig{
			CertificateSecretConfig: &secrets.CertificateSecretConfig{
				Name: "csi-attacher",

				CommonName:   "system:csi-attacher",
				Organization: []string{user.SystemPrivilegedGroup},
				DNSNames:     nil,
				IPAddresses:  nil,

				CertType:  secrets.ClientCert,
				SigningCA: certificateAuthorities[gardencorev1alpha1.SecretNameCACluster],
			},

			KubeConfigRequest: &secrets.KubeConfigRequest{
				ClusterName:  b.Shoot.SeedNamespace,
				APIServerURL: b.Shoot.ComputeAPIServerURL(true, false),
			},
		},

		// Secret definition for csi-provisioner
		&secrets.ControlPlaneSecretConfig{
			CertificateSecretConfig: &secrets.CertificateSecretConfig{
				Name: "csi-provisioner",

				CommonName:   "system:csi-provisioner",
				Organization: []string{user.SystemPrivilegedGroup},
				DNSNames:     nil,
				IPAddresses:  nil,

				CertType:  secrets.ClientCert,
				SigningCA: certificateAuthorities[gardencorev1alpha1.SecretNameCACluster],
			},

			KubeConfigRequest: &secrets.KubeConfigRequest{
				ClusterName:  b.Shoot.SeedNamespace,
				APIServerURL: b.Shoot.ComputeAPIServerURL(true, false),
			},
		},

		// Secret definition for csi-snapshotter
		&secrets.ControlPlaneSecretConfig{
			CertificateSecretConfig: &secrets.CertificateSecretConfig{
				Name: "csi-snapshotter",

				CommonName:   "system:csi-snapshotter",
				Organization: []string{user.SystemPrivilegedGroup},
				DNSNames:     nil,
				IPAddresses:  nil,

				CertType:  secrets.ClientCert,
				SigningCA: certificateAuthorities[gardencorev1alpha1.SecretNameCACluster],
			},

			KubeConfigRequest: &secrets.KubeConfigRequest{
				ClusterName:  b.Shoot.SeedNamespace,
				APIServerURL: b.Shoot.ComputeAPIServerURL(true, false),
			},
		},
		// Secret definition for kube-proxy
		&secrets.ControlPlaneSecretConfig{
			CertificateSecretConfig: &secrets.CertificateSecretConfig{
				Name: "kube-proxy",

				CommonName:   user.KubeProxy,
				Organization: nil,
				DNSNames:     nil,
				IPAddresses:  nil,

				CertType:  secrets.ClientCert,
				SigningCA: certificateAuthorities[gardencorev1alpha1.SecretNameCACluster],
			},

			KubeConfigRequest: &secrets.KubeConfigRequest{
				ClusterName:  b.Shoot.SeedNamespace,
				APIServerURL: b.Shoot.ComputeAPIServerURL(false, true),
			},
		},

		// Secret definition for kube-state-metrics
		&secrets.ControlPlaneSecretConfig{
			CertificateSecretConfig: &secrets.CertificateSecretConfig{
				Name: "kube-state-metrics",

				CommonName:   fmt.Sprintf("%s:monitoring:kube-state-metrics", garden.GroupName),
				Organization: []string{fmt.Sprintf("%s:monitoring", garden.GroupName)},
				DNSNames:     nil,
				IPAddresses:  nil,

				CertType:  secrets.ClientCert,
				SigningCA: certificateAuthorities[gardencorev1alpha1.SecretNameCACluster],
			},

			KubeConfigRequest: &secrets.KubeConfigRequest{
				ClusterName:  b.Shoot.SeedNamespace,
				APIServerURL: b.Shoot.ComputeAPIServerURL(true, false),
			},
		},

		// Secret definition for prometheus
		&secrets.ControlPlaneSecretConfig{
			CertificateSecretConfig: &secrets.CertificateSecretConfig{
				Name: "prometheus",

				CommonName:   fmt.Sprintf("%s:monitoring:prometheus", garden.GroupName),
				Organization: []string{fmt.Sprintf("%s:monitoring", garden.GroupName)},
				DNSNames:     nil,
				IPAddresses:  nil,

				CertType:  secrets.ClientCert,
				SigningCA: certificateAuthorities[gardencorev1alpha1.SecretNameCACluster],
			},

			KubeConfigRequest: &secrets.KubeConfigRequest{
				ClusterName:  b.Shoot.SeedNamespace,
				APIServerURL: b.Shoot.ComputeAPIServerURL(true, false),
			},
		},

		// Secret definition for prometheus to kubelets communication
		&secrets.ControlPlaneSecretConfig{
			CertificateSecretConfig: &secrets.CertificateSecretConfig{
				Name: "prometheus-kubelet",

				CommonName:   fmt.Sprintf("%s:monitoring:prometheus", garden.GroupName),
				Organization: []string{fmt.Sprintf("%s:monitoring", garden.GroupName)},
				DNSNames:     nil,
				IPAddresses:  nil,

				CertType:  secrets.ClientCert,
				SigningCA: certificateAuthorities[gardencorev1alpha1.SecretNameCAKubelet],
			},
		},

		// Secret definition for kubecfg
		&secrets.ControlPlaneSecretConfig{
			CertificateSecretConfig: &secrets.CertificateSecretConfig{
				Name: "kubecfg",

				CommonName:   "system:cluster-admin",
				Organization: []string{user.SystemPrivilegedGroup},
				DNSNames:     nil,
				IPAddresses:  nil,

				CertType:  secrets.ClientCert,
				SigningCA: certificateAuthorities[gardencorev1alpha1.SecretNameCACluster],
			},

			BasicAuth: basicAuthAPIServer,

			KubeConfigRequest: &secrets.KubeConfigRequest{
				ClusterName:  b.Shoot.SeedNamespace,
				APIServerURL: b.Shoot.ComputeAPIServerURL(false, false),
			},
		},

		// Secret definition for gardener
		&secrets.ControlPlaneSecretConfig{
			CertificateSecretConfig: &secrets.CertificateSecretConfig{
				Name: gardencorev1alpha1.SecretNameGardener,

				CommonName:   gardenv1beta1.GardenerName,
				Organization: []string{user.SystemPrivilegedGroup},
				DNSNames:     nil,
				IPAddresses:  nil,

				CertType:  secrets.ClientCert,
				SigningCA: certificateAuthorities[gardencorev1alpha1.SecretNameCACluster],
			},

			KubeConfigRequest: &secrets.KubeConfigRequest{
				ClusterName:  b.Shoot.SeedNamespace,
				APIServerURL: b.Shoot.ComputeAPIServerURL(false, true),
			},
		},

		// Secret definition for cloud-config-downloader
		&secrets.ControlPlaneSecretConfig{
			CertificateSecretConfig: &secrets.CertificateSecretConfig{
				Name: "cloud-config-downloader",

				CommonName:   "cloud-config-downloader",
				Organization: nil,
				DNSNames:     nil,
				IPAddresses:  nil,

				CertType:  secrets.ClientCert,
				SigningCA: certificateAuthorities[gardencorev1alpha1.SecretNameCACluster],
			},

			KubeConfigRequest: &secrets.KubeConfigRequest{
				ClusterName:  b.Shoot.SeedNamespace,
				APIServerURL: b.Shoot.ComputeAPIServerURL(false, true),
			},
		},

		// Secret definition for monitoring
		&secrets.BasicAuthSecretConfig{
			Name:   "monitoring-ingress-credentials",
			Format: secrets.BasicAuthFormatNormal,

			Username:       "admin",
			PasswordLength: 32,
		},

		// Secret definition for ssh-keypair
		&secrets.RSASecretConfig{
			Name:       gardencorev1alpha1.SecretNameSSHKeyPair,
			Bits:       4096,
			UsedForSSH: true,
		},

		// Secret definition for service-account-key
		&secrets.RSASecretConfig{
			Name:       "service-account-key",
			Bits:       4096,
			UsedForSSH: false,
		},

		// Secret definition for vpn-shoot (OpenVPN server side)
		&secrets.CertificateSecretConfig{
			Name: "vpn-shoot",

			CommonName:   "vpn-shoot",
			Organization: nil,
			DNSNames:     []string{},
			IPAddresses:  []net.IP{},

			CertType:  secrets.ServerCert,
			SigningCA: certificateAuthorities[gardencorev1alpha1.SecretNameCACluster],
		},

		// Secret definition for vpn-seed (OpenVPN client side)
		&secrets.CertificateSecretConfig{
			Name: "vpn-seed",

			CommonName:   "vpn-seed",
			Organization: nil,
			DNSNames:     []string{},
			IPAddresses:  []net.IP{},

			CertType:  secrets.ClientCert,
			SigningCA: certificateAuthorities[gardencorev1alpha1.SecretNameCACluster],
		},

		// Secret definition for etcd server
		&secrets.CertificateSecretConfig{
			Name: certificateETCDServer,

			CommonName:   "etcd-server",
			Organization: nil,
			DNSNames:     etcdCertDNSNames,
			IPAddresses:  nil,

			CertType:  secrets.ServerClientCert,
			SigningCA: certificateAuthorities[gardencorev1alpha1.SecretNameCAETCD],
		},

		// Secret definition for etcd server
		&secrets.CertificateSecretConfig{
			Name: certificateETCDClient,

			CommonName:   "etcd-client",
			Organization: nil,
			DNSNames:     nil,
			IPAddresses:  nil,

			CertType:  secrets.ClientCert,
			SigningCA: certificateAuthorities[gardencorev1alpha1.SecretNameCAETCD],
		},

		// Secret definition for metrics-server
		&secrets.CertificateSecretConfig{
			Name: "metrics-server",

			CommonName:   "metrics-server",
			Organization: nil,
			DNSNames: []string{
				"metrics-server",
				fmt.Sprintf("metrics-server.%s", metav1.NamespaceSystem),
				fmt.Sprintf("metrics-server.%s.svc", metav1.NamespaceSystem),
			},
			IPAddresses: nil,

			CertType:  secrets.ServerClientCert,
			SigningCA: certificateAuthorities[gardencorev1alpha1.SecretNameCAMetricsServer],
		},

		// Secret definition for alertmanager (ingress)
		&secrets.CertificateSecretConfig{
			Name: "alertmanager-tls",

			CommonName:   "alertmanager",
			Organization: []string{fmt.Sprintf("%s:monitoring:ingress", garden.GroupName)},
			DNSNames:     []string{alertManagerHost},
			IPAddresses:  nil,

			CertType:  secrets.ServerCert,
			SigningCA: certificateAuthorities[gardencorev1alpha1.SecretNameCACluster],
		},

		// Secret definition for grafana (ingress)
		&secrets.CertificateSecretConfig{
			Name: "grafana-tls",

			CommonName:   "grafana",
			Organization: []string{fmt.Sprintf("%s:monitoring:ingress", garden.GroupName)},
			DNSNames:     []string{grafanaHost},
			IPAddresses:  nil,

			CertType:  secrets.ServerCert,
			SigningCA: certificateAuthorities[gardencorev1alpha1.SecretNameCACluster],
		},

		// Secret definition for prometheus (ingress)
		&secrets.CertificateSecretConfig{
			Name: "prometheus-tls",

			CommonName:   "prometheus",
			Organization: []string{fmt.Sprintf("%s:monitoring:ingress", garden.GroupName)},
			DNSNames:     []string{prometheusHost},
			IPAddresses:  nil,

			CertType:  secrets.ServerCert,
			SigningCA: certificateAuthorities[gardencorev1alpha1.SecretNameCACluster],
		},
	}

	loggingEnabled := controllermanagerfeatures.FeatureGate.Enabled(features.Logging)
	if loggingEnabled {
		kibanaHost := b.Seed.GetIngressFQDN("k", b.Shoot.Info.Name, b.Garden.Project.Name)
		secretList = append(secretList,
			&secrets.CertificateSecretConfig{
				Name: "kibana-tls",

				CommonName:   "kibana",
				Organization: []string{fmt.Sprintf("%s:logging:ingress", garden.GroupName)},
				DNSNames:     []string{kibanaHost},
				IPAddresses:  nil,

				CertType:  secrets.ServerCert,
				SigningCA: certificateAuthorities[gardencorev1alpha1.SecretNameCACluster],
			},
			// Secret definition for logging
			&secrets.BasicAuthSecretConfig{
				Name:   "logging-ingress-credentials",
				Format: secrets.BasicAuthFormatNormal,

				Username:       "admin",
				PasswordLength: 32,
			},
		)
	}

	return secretList, nil
}

// DeploySecrets creates a CA certificate for the Shoot cluster and uses it to sign the server certificate
// used by the kube-apiserver, and all client certificates used for communcation. It also creates RSA key
// pairs for SSH connections to the nodes/VMs and for the VPN tunnel. Moreover, basic authentication
// credentials are computed which will be used to secure the Ingress resources and the kube-apiserver itself.
// Server certificates for the exposed monitoring endpoints (via Ingress) are generated as well.
func (b *Botanist) DeploySecrets() error {
	existingSecretsMap, err := b.fetchExistingSecrets()
	if err != nil {
		return err
	}

	if err := b.deleteOldETCDServerCertificate(existingSecretsMap); err != nil {
		return err
	}

	certificateAuthorities, err := b.generateCertificateAuthorities(existingSecretsMap)
	if err != nil {
		return err
	}

	basicAuthAPIServer, err := b.generateBasicAuthAPIServer(existingSecretsMap)
	if err != nil {
		return err
	}

	if err := b.deployOpenVPNTLSAuthSecret(existingSecretsMap); err != nil {
		return err
	}

	wantedSecretsList, err := b.generateWantedSecrets(basicAuthAPIServer, certificateAuthorities)
	if err != nil {
		return err
	}

	if err := b.generateShootSecrets(existingSecretsMap, wantedSecretsList); err != nil {
		return err
	}

	b.mutex.Lock()
	defer b.mutex.Unlock()

	for name, secret := range b.Secrets {
		b.CheckSums[name] = computeSecretCheckSum(secret.Data)
	}

	return nil
}

// DeployCloudProviderSecret creates or updates the cloud provider secret in the Shoot namespace
// in the Seed cluster.
func (b *Botanist) DeployCloudProviderSecret() error {
	var (
		checksum = computeSecretCheckSum(b.Shoot.Secret.Data)
		secret   = &corev1.Secret{
			ObjectMeta: metav1.ObjectMeta{
				Name:      gardencorev1alpha1.SecretNameCloudProvider,
				Namespace: b.Shoot.SeedNamespace,
				Annotations: map[string]string{
					"checksum/data": checksum,
				},
			},
			Type: corev1.SecretTypeOpaque,
			Data: b.Shoot.Secret.Data,
		}
	)

	if _, err := b.K8sSeedClient.CreateSecretObject(secret, true); err != nil {
		return err
	}

	b.mutex.Lock()
	defer b.mutex.Unlock()

	b.Secrets[gardencorev1alpha1.SecretNameCloudProvider] = b.Shoot.Secret
	b.CheckSums[gardencorev1alpha1.SecretNameCloudProvider] = checksum

	return nil
}

// DeleteGardenSecrets deletes the Shoot-specific secrets from the project namespace in the Garden cluster.
// TODO: https://github.com/gardener/gardener/pull/353: This can be removed in a future version as we are now using owner
// references for the Garden secrets (also remove the actual invocation of the function in the deletion flow of a Shoot).
func (b *Botanist) DeleteGardenSecrets() error {
	if err := b.K8sGardenClient.DeleteSecret(b.Shoot.Info.Namespace, generateGardenSecretName(b.Shoot.Info.Name, "kubeconfig")); err != nil && !apierrors.IsNotFound(err) {
		return err
	}
	if err := b.K8sGardenClient.DeleteSecret(b.Shoot.Info.Namespace, generateGardenSecretName(b.Shoot.Info.Name, gardencorev1alpha1.SecretNameSSHKeyPair)); err != nil && !apierrors.IsNotFound(err) {
		return err
	}
	return nil
}

func (b *Botanist) fetchExistingSecrets() (map[string]*corev1.Secret, error) {
	secretList, err := b.K8sSeedClient.ListSecrets(b.Shoot.SeedNamespace, metav1.ListOptions{})
	if err != nil {
		return nil, err
	}

	existingSecretsMap := make(map[string]*corev1.Secret, len(secretList.Items))
	for _, secret := range secretList.Items {
		secretObj := secret
		existingSecretsMap[secret.Name] = &secretObj
	}

	return existingSecretsMap, nil
}

// Delete the etcd server certificate if it has been generated by an old version
// of Gardener (not enough SANS).
func (b *Botanist) deleteOldETCDServerCertificate(existingSecretsMap map[string]*corev1.Secret) error {
	secret, ok := existingSecretsMap[certificateETCDServer]
	if !ok {
		return nil
	}

	certificate, err := secrets.LoadCertificate(certificateETCDServer, secret.Data[secrets.DataKeyPrivateKey], secret.Data[secrets.DataKeyCertificate])
	if err != nil {
		return err
	}

	if crt := certificate.Certificate; crt != nil {
		old := sets.NewString(crt.DNSNames...)
		new := sets.NewString(dnsNamesForEtcd(b.Shoot.SeedNamespace)...)

		if old.Equal(new) {
			return nil
		}
	}

	b.Logger.Infof("Will recreate secret %s", certificateETCDServer)
	if err := b.K8sSeedClient.DeleteSecret(b.Shoot.SeedNamespace, certificateETCDServer); err != nil && !apierrors.IsNotFound(err) {
		return err
	}
	delete(existingSecretsMap, certificateETCDServer)

	return nil
}

func (b *Botanist) generateCertificateAuthorities(existingSecretsMap map[string]*corev1.Secret) (map[string]*secrets.Certificate, error) {
	generatedSecrets, certificateAuthorities, err := secrets.GenerateCertificateAuthorities(b.K8sSeedClient, existingSecretsMap, wantedCertificateAuthorities, b.Shoot.SeedNamespace)
	if err != nil {
		return nil, err
	}

	b.mutex.Lock()
	defer b.mutex.Unlock()

	for secretName, caSecret := range generatedSecrets {
		b.Secrets[secretName] = caSecret
	}

	return certificateAuthorities, nil
}

func (b *Botanist) generateBasicAuthAPIServer(existingSecretsMap map[string]*corev1.Secret) (*secrets.BasicAuth, error) {
	basicAuthSecretAPIServer := &secrets.BasicAuthSecretConfig{
		Name:           "kube-apiserver-basic-auth",
		Format:         secrets.BasicAuthFormatCSV,
		Username:       "admin",
		PasswordLength: 32,
	}

	if existingSecret, ok := existingSecretsMap[basicAuthSecretAPIServer.Name]; ok {
		basicAuth, err := secrets.LoadBasicAuthFromCSV(basicAuthSecretAPIServer.Name, existingSecret.Data[secrets.DataKeyCSV])
		if err != nil {
			return nil, err
		}

		b.mutex.Lock()
		defer b.mutex.Unlock()

		b.Secrets[basicAuthSecretAPIServer.Name] = existingSecret

		return basicAuth, nil
	}

	basicAuth, err := basicAuthSecretAPIServer.Generate()
	if err != nil {
		return nil, err
	}

	b.mutex.Lock()
	defer b.mutex.Unlock()

	b.Secrets[basicAuthSecretAPIServer.Name], err = b.K8sSeedClient.CreateSecret(b.Shoot.SeedNamespace, basicAuthSecretAPIServer.Name, corev1.SecretTypeOpaque, basicAuth.SecretData(), false)
	if err != nil {
		return nil, err
	}

	return basicAuth.(*secrets.BasicAuth), nil
}

func (b *Botanist) generateShootSecrets(existingSecretsMap map[string]*corev1.Secret, wantedSecretsList []secrets.ConfigInterface) error {
	deployedClusterSecrets, err := secrets.GenerateClusterSecrets(b.K8sSeedClient, existingSecretsMap, wantedSecretsList, b.Shoot.SeedNamespace)
	if err != nil {
		return err
	}

	b.mutex.Lock()
	defer b.mutex.Unlock()

	for secretName, secret := range deployedClusterSecrets {
		b.Secrets[secretName] = secret
	}

	return nil
}

// SyncShootCredentialsToGarden copies the kubeconfig generated for the user as well as the SSH keypair to
// the project namespace in the Garden cluster.
func (b *Botanist) SyncShootCredentialsToGarden() error {
<<<<<<< HEAD
	// TODOME: add etcd encryption secret here to sync to Garden ?
	for key, value := range map[string]string{"kubeconfig": "kubecfg", "ssh-keypair": "ssh-keypair"} {
=======
	for key, value := range map[string]string{"kubeconfig": "kubecfg", gardencorev1alpha1.SecretNameSSHKeyPair: gardencorev1alpha1.SecretNameSSHKeyPair} {
>>>>>>> 185d265f
		secretObj := &corev1.Secret{
			ObjectMeta: metav1.ObjectMeta{
				Name:      fmt.Sprintf("%s.%s", b.Shoot.Info.Name, key),
				Namespace: b.Shoot.Info.Namespace,
				OwnerReferences: []metav1.OwnerReference{
					*metav1.NewControllerRef(b.Shoot.Info, gardenv1beta1.SchemeGroupVersion.WithKind("Shoot")),
				},
			},
			Type: corev1.SecretTypeOpaque,
			Data: b.Secrets[value].Data,
		}
		if _, err := b.K8sGardenClient.CreateSecretObject(secretObj, true); err != nil {
			return err
		}
	}

	return nil
}

func (b *Botanist) deployOpenVPNTLSAuthSecret(existingSecretsMap map[string]*corev1.Secret) error {
	name := "vpn-seed-tlsauth"
	if tlsAuthSecret, ok := existingSecretsMap[name]; ok {
		b.mutex.Lock()
		defer b.mutex.Unlock()

		b.Secrets[name] = tlsAuthSecret
		return nil
	}

	tlsAuthKey, err := generateOpenVPNTLSAuth()
	if err != nil {
		return fmt.Errorf("error while creating openvpn tls auth secret: %v", err)
	}

	data := map[string][]byte{
		"vpn.tlsauth": tlsAuthKey,
	}

	b.mutex.Lock()
	defer b.mutex.Unlock()

	b.Secrets[name], err = b.K8sSeedClient.CreateSecret(b.Shoot.SeedNamespace, name, corev1.SecretTypeOpaque, data, false)
	return err
}

func generateOpenVPNTLSAuth() ([]byte, error) {
	var (
		out bytes.Buffer
		cmd = exec.Command("openvpn", "--genkey", "--secret", "/dev/stdout")
	)

	cmd.Stdout = &out
	if err := cmd.Run(); err != nil {
		return nil, err
	}

	return out.Bytes(), nil
}

func computeSecretCheckSum(data map[string][]byte) string {
	jsonString, err := json.Marshal(data)
	if err != nil {
		return ""
	}
	return utils.ComputeSHA256Hex(jsonString)
}

func generateGardenSecretName(shootName, secretName string) string {
	return fmt.Sprintf("%s.%s", shootName, secretName)
}

func dnsNamesForService(name, namespace string) []string {
	return []string{
		name,
		fmt.Sprintf("%s.%s", name, namespace),
		fmt.Sprintf("%s.%s.svc", name, namespace),
		fmt.Sprintf("%s.%s.svc.%s", name, namespace, gardenv1beta1.DefaultDomain),
	}
}

func dnsNamesForEtcd(namespace string) []string {
	names := []string{
		fmt.Sprintf("%s-0", common.EtcdMainStatefulSetName),
		fmt.Sprintf("%s-0", common.EtcdEventsStatefulSetName),
	}
	names = append(names, dnsNamesForService(fmt.Sprintf("%s-client", common.EtcdMainStatefulSetName), namespace)...)
	names = append(names, dnsNamesForService(fmt.Sprintf("%s-client", common.EtcdEventsStatefulSetName), namespace)...)
	return names
}<|MERGE_RESOLUTION|>--- conflicted
+++ resolved
@@ -883,12 +883,7 @@
 // SyncShootCredentialsToGarden copies the kubeconfig generated for the user as well as the SSH keypair to
 // the project namespace in the Garden cluster.
 func (b *Botanist) SyncShootCredentialsToGarden() error {
-<<<<<<< HEAD
-	// TODOME: add etcd encryption secret here to sync to Garden ?
-	for key, value := range map[string]string{"kubeconfig": "kubecfg", "ssh-keypair": "ssh-keypair"} {
-=======
 	for key, value := range map[string]string{"kubeconfig": "kubecfg", gardencorev1alpha1.SecretNameSSHKeyPair: gardencorev1alpha1.SecretNameSSHKeyPair} {
->>>>>>> 185d265f
 		secretObj := &corev1.Secret{
 			ObjectMeta: metav1.ObjectMeta{
 				Name:      fmt.Sprintf("%s.%s", b.Shoot.Info.Name, key),
