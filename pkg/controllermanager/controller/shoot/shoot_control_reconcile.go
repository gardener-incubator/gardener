// Copyright (c) 2018 SAP SE or an SAP affiliate company. All rights reserved. This file is licensed under the Apache Software License, v. 2 except as noted otherwise in the LICENSE file
//
// Licensed under the Apache License, Version 2.0 (the "License");
// you may not use this file except in compliance with the License.
// You may obtain a copy of the License at
//
//      http://www.apache.org/licenses/LICENSE-2.0
//
// Unless required by applicable law or agreed to in writing, software
// distributed under the License is distributed on an "AS IS" BASIS,
// WITHOUT WARRANTIES OR CONDITIONS OF ANY KIND, either express or implied.
// See the License for the specific language governing permissions and
// limitations under the License.

package shoot

import (
	"context"
	"time"

	utilretry "github.com/gardener/gardener/pkg/utils/retry"

	gardencorev1alpha1 "github.com/gardener/gardener/pkg/apis/core/v1alpha1"
	gardencorev1alpha1helper "github.com/gardener/gardener/pkg/apis/core/v1alpha1/helper"
	gardenv1beta1 "github.com/gardener/gardener/pkg/apis/garden/v1beta1"
	controllerutils "github.com/gardener/gardener/pkg/controllermanager/controller/utils"
	"github.com/gardener/gardener/pkg/operation"
	botanistpkg "github.com/gardener/gardener/pkg/operation/botanist"
	cloudbotanistpkg "github.com/gardener/gardener/pkg/operation/cloudbotanist"
	"github.com/gardener/gardener/pkg/operation/common"
	hybridbotanistpkg "github.com/gardener/gardener/pkg/operation/hybridbotanist"
	"github.com/gardener/gardener/pkg/utils"
	"github.com/gardener/gardener/pkg/utils/flow"
	kutil "github.com/gardener/gardener/pkg/utils/kubernetes"

	metav1 "k8s.io/apimachinery/pkg/apis/meta/v1"
	"k8s.io/client-go/util/retry"
)

// reconcileShoot reconciles the Shoot cluster's state.
// It receives a Garden object <garden> which stores the Shoot object and the operation type.
func (c *defaultControl) reconcileShoot(o *operation.Operation, operationType gardencorev1alpha1.LastOperationType) *gardencorev1alpha1.LastError {
	// We create the botanists (which will do the actual work).
	var botanist *botanistpkg.Botanist
<<<<<<< HEAD

	if err := utils.Retry(10*time.Second, 10*time.Minute, func() (ok, severe bool, err error) {
=======
	if err := utilretry.UntilTimeout(context.TODO(), 10*time.Second, 10*time.Minute, func(context.Context) (done bool, err error) {
>>>>>>> 185d265f
		botanist, err = botanistpkg.New(o)
		if err != nil {
			return utilretry.MinorError(err)
		}
		return utilretry.Ok()
	}); err != nil {
		return formatError("Failed to create a Botanist", err)
	}
	seedCloudBotanist, err := cloudbotanistpkg.New(o, common.CloudPurposeSeed)
	if err != nil {
		return formatError("Failed to create a Seed CloudBotanist", err)
	}
	shootCloudBotanist, err := cloudbotanistpkg.New(o, common.CloudPurposeShoot)
	if err != nil {
		return formatError("Failed to create a Shoot CloudBotanist", err)
	}
	hybridBotanist, err := hybridbotanistpkg.New(o, botanist, seedCloudBotanist, shootCloudBotanist)
	if err != nil {
		return formatError("Failed to create a HybridBotanist", err)
	}

	if err := botanist.RequiredExtensionsExist(); err != nil {
		return formatError("Failed to check whether all required extensions exist", err)
	}

	var (
		defaultTimeout            = 30 * time.Second
		defaultInterval           = 5 * time.Second
		managedExternalDNS        = o.Shoot.ExternalDomain != nil && o.Shoot.ExternalDomain.Provider != gardenv1beta1.DNSUnmanaged
		managedInternalDNS        = o.Garden.InternalDomain != nil && o.Garden.InternalDomain.Provider != gardenv1beta1.DNSUnmanaged
		creationPhase             = operationType == gardencorev1alpha1.LastOperationTypeCreate
		requireKube2IAMDeployment = creationPhase || controllerutils.HasTask(o.Shoot.Info.Annotations, common.ShootTaskDeployKube2IAMResource)

		g                         = flow.NewGraph("Shoot cluster reconciliation")
		syncClusterResourceToSeed = g.Add(flow.Task{
			Name: "Syncing shoot cluster information to seed",
			Fn:   flow.TaskFn(botanist.SyncClusterResourceToSeed).RetryUntilTimeout(defaultInterval, defaultTimeout),
		})
		deployNamespace = g.Add(flow.Task{
			Name:         "Deploying Shoot namespace in Seed",
			Fn:           flow.SimpleTaskFn(botanist.DeployNamespace).RetryUntilTimeout(defaultInterval, defaultTimeout),
			Dependencies: flow.NewTaskIDs(syncClusterResourceToSeed),
		})
		_ = g.Add(flow.Task{
			Name:         "Deploying cloud metadata service network policy",
			Fn:           flow.SimpleTaskFn(botanist.DeployCloudMetadataServiceNetworkPolicy).RetryUntilTimeout(defaultInterval, defaultTimeout),
			Dependencies: flow.NewTaskIDs(deployNamespace),
		})
		deployCloudProviderSecret = g.Add(flow.Task{
			Name:         "Deploying cloud provider account secret",
			Fn:           flow.SimpleTaskFn(botanist.DeployCloudProviderSecret).RetryUntilTimeout(defaultInterval, defaultTimeout),
			Dependencies: flow.NewTaskIDs(deployNamespace),
		})
		createEtcdEncryptionConfiguration = g.Add(flow.Task{
			Name:         "Creating EncryptionConfiguration for etcd encryption",
			Fn:           flow.SimpleTaskFn(botanist.CreateEtcdEncryptionConfiguration),
			Dependencies: flow.NewTaskIDs(deployNamespace),
		})
		deployKubeAPIServerService = g.Add(flow.Task{
			Name:         "Deploying Kubernetes API server service",
			Fn:           flow.SimpleTaskFn(hybridBotanist.DeployKubeAPIServerService).RetryUntilTimeout(defaultInterval, defaultTimeout),
			Dependencies: flow.NewTaskIDs(deployNamespace, createEtcdEncryptionConfiguration),
		})
		waitUntilKubeAPIServerServiceIsReady = g.Add(flow.Task{
			Name:         "Waiting until Kubernetes API server service has reported readiness",
			Fn:           flow.TaskFn(botanist.WaitUntilKubeAPIServerServiceIsReady),
			Dependencies: flow.NewTaskIDs(deployKubeAPIServerService),
		})
		deploySecrets = g.Add(flow.Task{
			Name:         "Deploying Shoot certificates / keys",
			Fn:           flow.SimpleTaskFn(botanist.DeploySecrets),
			Dependencies: flow.NewTaskIDs(deployNamespace),
		})
		_ = g.Add(flow.Task{
			Name:         "Deploying internal domain DNS record",
			Fn:           flow.TaskFn(botanist.DeployInternalDomainDNSRecord).DoIf(managedInternalDNS),
			Dependencies: flow.NewTaskIDs(waitUntilKubeAPIServerServiceIsReady),
		})
		_ = g.Add(flow.Task{
			Name:         "Deploying external domain DNS record",
			Fn:           flow.TaskFn(botanist.DeployExternalDomainDNSRecord).DoIf(managedExternalDNS),
			Dependencies: flow.NewTaskIDs(deployNamespace),
		})
		deployInfrastructure = g.Add(flow.Task{
			Name:         "Deploying Shoot infrastructure",
			Fn:           flow.TaskFn(botanist.DeployInfrastructure).RetryUntilTimeout(defaultInterval, defaultTimeout),
			Dependencies: flow.NewTaskIDs(deploySecrets, deployCloudProviderSecret),
		})
		waitUntilInfrastructureReady = g.Add(flow.Task{
			Name:         "Waiting until shoot infrastructure has been reconciled",
			Fn:           flow.TaskFn(botanist.WaitUntilInfrastructureReady),
			Dependencies: flow.NewTaskIDs(deployInfrastructure),
		})
		deployBackupInfrastructure = g.Add(flow.Task{
			Name: "Deploying backup infrastructure",
			Fn:   flow.TaskFn(botanist.DeployBackupInfrastructure),
		})
		waitUntilBackupInfrastructureReconciled = g.Add(flow.Task{
			Name:         "Waiting until the backup infrastructure has been reconciled",
			Fn:           flow.TaskFn(botanist.WaitUntilBackupInfrastructureReconciled),
			Dependencies: flow.NewTaskIDs(deployBackupInfrastructure),
		})
		deployETCDStorageClass = g.Add(flow.Task{
			Name: "Deploying storageclass for etcd",
			Fn:   flow.TaskFn(hybridBotanist.DeployETCDStorageClass).RetryUntilTimeout(defaultInterval, defaultTimeout),
		})
		deployETCD = g.Add(flow.Task{
			Name:         "Deploying main and events etcd",
			Fn:           flow.SimpleTaskFn(hybridBotanist.DeployETCD).RetryUntilTimeout(defaultInterval, defaultTimeout),
			Dependencies: flow.NewTaskIDs(deploySecrets, deployCloudProviderSecret, waitUntilBackupInfrastructureReconciled, deployETCDStorageClass),
		})
		waitUntilEtcdReady = g.Add(flow.Task{
			Name:         "Waiting until main and event etcd report readiness",
			Fn:           flow.TaskFn(botanist.WaitUntilEtcdReady).SkipIf(o.Shoot.IsHibernated),
			Dependencies: flow.NewTaskIDs(deployETCD),
		})
		deployCloudProviderConfig = g.Add(flow.Task{
			Name:         "Deploying cloud provider configuration",
			Fn:           flow.SimpleTaskFn(hybridBotanist.DeployCloudProviderConfig).RetryUntilTimeout(defaultInterval, defaultTimeout),
			Dependencies: flow.NewTaskIDs(waitUntilInfrastructureReady, deployCloudProviderSecret),
		})
		deployKubeAPIServer = g.Add(flow.Task{
			Name:         "Deploying Kubernetes API server",
			Fn:           flow.SimpleTaskFn(hybridBotanist.DeployKubeAPIServer).RetryUntilTimeout(defaultInterval, defaultTimeout),
			Dependencies: flow.NewTaskIDs(deploySecrets, deployETCD, waitUntilEtcdReady, waitUntilKubeAPIServerServiceIsReady, deployCloudProviderConfig),
		})
		waitUntilKubeAPIServerIsReady = g.Add(flow.Task{
			Name:         "Waiting until Kubernetes API server reports readiness",
			Fn:           flow.TaskFn(botanist.WaitUntilKubeAPIServerReady).SkipIf(o.Shoot.IsHibernated),
			Dependencies: flow.NewTaskIDs(deployKubeAPIServer),
		})
		deployCloudSpecificControlPlane = g.Add(flow.Task{
			Name:         "Deploying cloud-specific control plane components",
			Fn:           flow.SimpleTaskFn(seedCloudBotanist.DeployCloudSpecificControlPlane).RetryUntilTimeout(defaultInterval, defaultTimeout),
			Dependencies: flow.NewTaskIDs(waitUntilKubeAPIServerIsReady),
		})
		initializeShootClients = g.Add(flow.Task{
			Name:         "Initializing connection to Shoot",
			Fn:           flow.SimpleTaskFn(botanist.InitializeShootClients).RetryUntilTimeout(defaultInterval, 2*time.Minute),
			Dependencies: flow.NewTaskIDs(waitUntilKubeAPIServerIsReady, deployCloudSpecificControlPlane),
		})
		_ = g.Add(flow.Task{
			Name:         "Rewriting shoot secrets if EncryptionConfiguration has changed",
			Fn:           flow.SimpleTaskFn(botanist.RewriteShootSecretsIfEncryptionConfigurationChanged),
			Dependencies: flow.NewTaskIDs(initializeShootClients, createEtcdEncryptionConfiguration),
		})
		_ = g.Add(flow.Task{
			Name:         "Deploying Kubernetes scheduler",
			Fn:           flow.SimpleTaskFn(hybridBotanist.DeployKubeScheduler).RetryUntilTimeout(defaultInterval, defaultTimeout),
			Dependencies: flow.NewTaskIDs(deploySecrets, waitUntilKubeAPIServerIsReady),
		})
		deployCloudControllerManager = g.Add(flow.Task{
			Name:         "Deploying cloud controller manager",
			Fn:           flow.SimpleTaskFn(hybridBotanist.DeployCloudControllerManager).RetryUntilTimeout(defaultInterval, defaultTimeout),
			Dependencies: flow.NewTaskIDs(deploySecrets, deployCloudProviderSecret, waitUntilKubeAPIServerIsReady, deployCloudProviderConfig),
		})
		deployKubeControllerManager = g.Add(flow.Task{
			Name:         "Deploying Kubernetes controller manager",
			Fn:           flow.SimpleTaskFn(hybridBotanist.DeployKubeControllerManager).RetryUntilTimeout(defaultInterval, defaultTimeout),
			Dependencies: flow.NewTaskIDs(deploySecrets, deployCloudProviderSecret, waitUntilKubeAPIServerIsReady, deployCloudProviderConfig, initializeShootClients),
		})
		_ = g.Add(flow.Task{
			Name:         "Syncing shoot access credentials to project namespace in Garden",
			Fn:           flow.SimpleTaskFn(botanist.SyncShootCredentialsToGarden).RetryUntilTimeout(defaultInterval, defaultTimeout),
			Dependencies: flow.NewTaskIDs(deploySecrets, initializeShootClients, deployCloudControllerManager, deployKubeControllerManager),
		})
		computeShootOSConfig = g.Add(flow.Task{
			Name:         "Computing operating system specific configuration for shoot workers",
			Fn:           flow.SimpleTaskFn(hybridBotanist.ComputeShootOperatingSystemConfig).RetryUntilTimeout(defaultInterval, defaultTimeout),
			Dependencies: flow.NewTaskIDs(initializeShootClients, waitUntilInfrastructureReady),
		})
		deployKubeAddonManager = g.Add(flow.Task{
			Name:         "Deploying Kubernetes addon manager",
			Fn:           flow.SimpleTaskFn(hybridBotanist.DeployKubeAddonManager).RetryUntilTimeout(defaultInterval, defaultTimeout).SkipIf(o.Shoot.IsHibernated),
			Dependencies: flow.NewTaskIDs(initializeShootClients, waitUntilInfrastructureReady, computeShootOSConfig),
		})
		deployCSIControllers = g.Add(flow.Task{
			Name:         "Deploying CSI controllers",
			Fn:           flow.SimpleTaskFn(hybridBotanist.DeployCSIControllers).RetryUntilTimeout(defaultInterval, defaultTimeout).DoIf(o.Shoot.UsesCSI()),
			Dependencies: flow.NewTaskIDs(initializeShootClients, deployKubeAddonManager),
		})
		deployWorker = g.Add(flow.Task{
			Name:         "Configuring shoot worker pools",
			Fn:           flow.TaskFn(botanist.DeployWorker).RetryUntilTimeout(defaultInterval, defaultTimeout),
			Dependencies: flow.NewTaskIDs(deployCloudProviderSecret, waitUntilInfrastructureReady, initializeShootClients, computeShootOSConfig),
		})
		waitUntilWorkerReady = g.Add(flow.Task{
			Name:         "Waiting until shoot worker nodes have been reconciled",
			Fn:           flow.TaskFn(botanist.WaitUntilWorkerReady),
			Dependencies: flow.NewTaskIDs(deployWorker),
		})
		_ = g.Add(flow.Task{
			Name:         "Deploying Kube2IAM resources",
			Fn:           flow.SimpleTaskFn(shootCloudBotanist.DeployKube2IAMResources).DoIf(requireKube2IAMDeployment).RetryUntilTimeout(defaultInterval, defaultTimeout),
			Dependencies: flow.NewTaskIDs(waitUntilInfrastructureReady),
		})
		_ = g.Add(flow.Task{
			Name:         "Ensuring ingress DNS record",
			Fn:           flow.TaskFn(botanist.EnsureIngressDNSRecord).DoIf(managedExternalDNS).RetryUntilTimeout(defaultInterval, 10*time.Minute),
			Dependencies: flow.NewTaskIDs(deployKubeAddonManager),
		})
		waitUntilVPNConnectionExists = g.Add(flow.Task{
			Name:         "Waiting until the Kubernetes API server can connect to the Shoot workers",
			Fn:           flow.TaskFn(botanist.WaitUntilVPNConnectionExists).SkipIf(o.Shoot.IsHibernated),
			Dependencies: flow.NewTaskIDs(deployKubeAddonManager, waitUntilWorkerReady, deployCSIControllers),
		})
		deploySeedMonitoring = g.Add(flow.Task{
			Name:         "Deploying Shoot monitoring stack in Seed",
			Fn:           flow.SimpleTaskFn(botanist.DeploySeedMonitoring).RetryUntilTimeout(defaultInterval, defaultTimeout),
			Dependencies: flow.NewTaskIDs(waitUntilKubeAPIServerIsReady, initializeShootClients, waitUntilVPNConnectionExists, waitUntilWorkerReady),
		})
		deploySeedLogging = g.Add(flow.Task{
			Name:         "Deploying shoot logging stack in Seed",
			Fn:           flow.SimpleTaskFn(botanist.DeploySeedLogging).RetryUntilTimeout(defaultInterval, defaultTimeout),
			Dependencies: flow.NewTaskIDs(waitUntilKubeAPIServerIsReady, initializeShootClients, waitUntilVPNConnectionExists, waitUntilWorkerReady),
		})
		deployClusterAutoscaler = g.Add(flow.Task{
			Name:         "Deploying cluster autoscaler",
			Fn:           flow.SimpleTaskFn(botanist.DeployClusterAutoscaler).RetryUntilTimeout(defaultInterval, defaultTimeout),
			Dependencies: flow.NewTaskIDs(waitUntilWorkerReady, deployKubeAddonManager, deploySeedMonitoring),
		})
		_ = g.Add(flow.Task{
			Name:         "Deploying Dependency Watchdog",
			Fn:           flow.TaskFn(botanist.DeployDependencyWatchdog).RetryUntilTimeout(defaultInterval, defaultTimeout),
			Dependencies: flow.NewTaskIDs(deployNamespace),
		})
		_ = g.Add(flow.Task{
			Name:         "Hibernating control plane",
			Fn:           flow.TaskFn(botanist.HibernateControlPlane).RetryUntilTimeout(defaultInterval, 2*time.Minute).DoIf(o.Shoot.IsHibernated),
			Dependencies: flow.NewTaskIDs(initializeShootClients, deploySeedMonitoring, deploySeedLogging, deployClusterAutoscaler),
		})
		deployExtensionResource = g.Add(flow.Task{
			Name:         "Deploying extension resources",
			Fn:           flow.TaskFn(botanist.DeployExtensionResources).RetryUntilTimeout(defaultInterval, defaultTimeout),
			Dependencies: flow.NewTaskIDs(initializeShootClients),
		})
		_ = g.Add(flow.Task{
			Name:         "Waiting until extension resources are ready",
			Fn:           flow.TaskFn(botanist.WaitUntilExtensionResourcesReady),
			Dependencies: flow.NewTaskIDs(deployExtensionResource),
		})
		f = g.Compile()
	)

	err = f.Run(flow.Opts{Logger: o.Logger, ProgressReporter: o.ReportShootProgress})
	if err != nil {
		o.Logger.Errorf("Failed to reconcile Shoot %q: %+v", o.Shoot.Info.Name, err)

		return &gardencorev1alpha1.LastError{
			Codes:       gardencorev1alpha1helper.ExtractErrorCodes(flow.Causes(err)),
			Description: gardencorev1alpha1helper.FormatLastErrDescription(err),
		}
	}

	// Register the Shoot as Seed cluster if it was annotated properly and in the garden namespace
	if o.Shoot.Info.Namespace == common.GardenNamespace {
		if o.ShootedSeed != nil {
			if err := botanist.RegisterAsSeed(o.ShootedSeed.Protected, o.ShootedSeed.Visible, o.ShootedSeed.MinimumVolumeSize); err != nil {
				o.Logger.Errorf("Could not register Shoot %q as Seed: %+v", o.Shoot.Info.Name, err)
			}
		} else {
			if err := botanist.UnregisterAsSeed(); err != nil {
				o.Logger.Errorf("Could not unregister Shoot %q as Seed: %+v", o.Shoot.Info.Name, err)
			}
		}
	}

	o.Logger.Infof("Successfully reconciled Shoot %q", o.Shoot.Info.Name)
	return nil
}

func (c *defaultControl) updateShootStatusReconcile(o *operation.Operation, operationType gardencorev1alpha1.LastOperationType, state gardencorev1alpha1.LastOperationState, retryCycleStartTime *metav1.Time) error {
	var (
		status             = o.Shoot.Info.Status
		now                = metav1.Now()
		observedGeneration = o.Shoot.Info.Generation
	)

	newShoot, err := kutil.TryUpdateShootStatus(c.k8sGardenClient.Garden(), retry.DefaultRetry, o.Shoot.Info.ObjectMeta,
		func(shoot *gardenv1beta1.Shoot) (*gardenv1beta1.Shoot, error) {
			if len(status.UID) == 0 {
				shoot.Status.UID = shoot.UID
			}
			if len(status.TechnicalID) == 0 {
				shoot.Status.TechnicalID = o.Shoot.SeedNamespace
			}
			if retryCycleStartTime != nil {
				shoot.Status.RetryCycleStartTime = retryCycleStartTime
			}

			shoot.Status.Gardener = *(o.GardenerInfo)
			shoot.Status.ObservedGeneration = observedGeneration
			shoot.Status.LastOperation = &gardencorev1alpha1.LastOperation{
				Type:           operationType,
				State:          state,
				Progress:       1,
				Description:    "Reconciliation of Shoot cluster state in progress.",
				LastUpdateTime: now,
			}
			return shoot, nil
		})
	if err == nil {
		o.Shoot.Info = newShoot
	}
	return err
}

func (c *defaultControl) updateShootStatusResetRetry(o *operation.Operation, operationType gardencorev1alpha1.LastOperationType) error {
	now := metav1.Now()
	return c.updateShootStatusReconcile(o, operationType, gardencorev1alpha1.LastOperationStateError, &now)
}

func (c *defaultControl) updateShootStatusReconcileStart(o *operation.Operation, operationType gardencorev1alpha1.LastOperationType) error {
	var retryCycleStartTime *metav1.Time

	if o.Shoot.Info.Status.RetryCycleStartTime == nil || o.Shoot.Info.Generation != o.Shoot.Info.Status.ObservedGeneration {
		now := metav1.Now()
		retryCycleStartTime = &now
	}

	return c.updateShootStatusReconcile(o, operationType, gardencorev1alpha1.LastOperationStateProcessing, retryCycleStartTime)
}

func (c *defaultControl) updateShootStatusReconcileSuccess(o *operation.Operation, operationType gardencorev1alpha1.LastOperationType) error {
	// Remove task list from Shoot annotations since reconciliation was successful.
	newShoot, err := kutil.TryUpdateShootAnnotations(c.k8sGardenClient.Garden(), retry.DefaultRetry, o.Shoot.Info.ObjectMeta,
		func(shoot *gardenv1beta1.Shoot) (*gardenv1beta1.Shoot, error) {
			controllerutils.RemoveAllTasks(shoot.Annotations)
			return shoot, nil
		})

	if err != nil {
		return err
	}

	newShoot, err = kutil.TryUpdateShootStatus(c.k8sGardenClient.Garden(), retry.DefaultRetry, newShoot.ObjectMeta,
		func(shoot *gardenv1beta1.Shoot) (*gardenv1beta1.Shoot, error) {
			shoot.Status.RetryCycleStartTime = nil
			shoot.Status.Seed = o.Seed.Info.Name
			shoot.Status.LastError = nil
			shoot.Status.LastOperation = &gardencorev1alpha1.LastOperation{
				Type:           operationType,
				State:          gardencorev1alpha1.LastOperationStateSucceeded,
				Progress:       100,
				Description:    "Shoot cluster state has been successfully reconciled.",
				LastUpdateTime: metav1.Now(),
			}
			return shoot, nil
		})

	if err == nil {
		o.Shoot.Info = newShoot
	}
	return err
}

func (c *defaultControl) updateShootStatusReconcileError(o *operation.Operation, operationType gardencorev1alpha1.LastOperationType, lastError *gardencorev1alpha1.LastError) (gardencorev1alpha1.LastOperationState, error) {
	var (
		state         = gardencorev1alpha1.LastOperationStateFailed
		description   = lastError.Description
		lastOperation = o.Shoot.Info.Status.LastOperation
		progress      = 1
		willRetry     = !utils.TimeElapsed(o.Shoot.Info.Status.RetryCycleStartTime, c.config.Controllers.Shoot.RetryDuration.Duration)
	)

	newShoot, err := kutil.TryUpdateShootStatus(c.k8sGardenClient.Garden(), retry.DefaultRetry, o.Shoot.Info.ObjectMeta,
		func(shoot *gardenv1beta1.Shoot) (*gardenv1beta1.Shoot, error) {
			if willRetry {
				description += " Operation will be retried."
				state = gardencorev1alpha1.LastOperationStateError
			} else {
				shoot.Status.RetryCycleStartTime = nil
			}

			if lastOperation != nil {
				progress = lastOperation.Progress
			}

			shoot.Status.LastError = lastError
			shoot.Status.LastOperation = &gardencorev1alpha1.LastOperation{
				Type:           operationType,
				State:          state,
				Progress:       progress,
				Description:    description,
				LastUpdateTime: metav1.Now(),
			}
			shoot.Status.Gardener = *(o.GardenerInfo)
			return shoot, nil
		})
	if err == nil {
		o.Shoot.Info = newShoot
	}

	newShootAfterLabel, err := kutil.TryUpdateShootLabels(c.k8sGardenClient.Garden(), retry.DefaultRetry, o.Shoot.Info.ObjectMeta, StatusLabelTransform(StatusUnhealthy))
	if err == nil {
		o.Shoot.Info = newShootAfterLabel
	}

	return state, err
}<|MERGE_RESOLUTION|>--- conflicted
+++ resolved
@@ -42,12 +42,7 @@
 func (c *defaultControl) reconcileShoot(o *operation.Operation, operationType gardencorev1alpha1.LastOperationType) *gardencorev1alpha1.LastError {
 	// We create the botanists (which will do the actual work).
 	var botanist *botanistpkg.Botanist
-<<<<<<< HEAD
-
-	if err := utils.Retry(10*time.Second, 10*time.Minute, func() (ok, severe bool, err error) {
-=======
 	if err := utilretry.UntilTimeout(context.TODO(), 10*time.Second, 10*time.Minute, func(context.Context) (done bool, err error) {
->>>>>>> 185d265f
 		botanist, err = botanistpkg.New(o)
 		if err != nil {
 			return utilretry.MinorError(err)
